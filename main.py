--- conflicted
+++ resolved
@@ -245,15 +245,9 @@
 @app.post(f"{URL_PATHS['current_dev_user']}/upload_file")
 @app.post(f"{URL_PATHS['current_prod_user']}/upload_file")
 async def upload_file(
-<<<<<<< HEAD
     file: UploadFile | None,
     file_desc: str | None = None,
     chunking_separator: str | None = None,
-=======
-        file: UploadFile,
-        file_desc: Optional[str] = None,
-        chunking_separator: Optional[str] = None,
->>>>>>> 8cac74ec
 ):
     """
     ENDPOINT: /upload_file
