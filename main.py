--- conflicted
+++ resolved
@@ -27,11 +27,8 @@
 from user.ChatStream import ChatStream, ChatStreamModel, ChatSingleCallResponse
 from user.TtsStream import TtsStream
 from user.SttApiKey import SttApiKey, SttApiKeyResponse
-<<<<<<< HEAD
-=======
+
 from user.Threads import new_thread
-from admin.AgentManager import router as AgentRouter
->>>>>>> 078dceb0
 from user.GetAgent import router as GetAgentRouter
 
 from admin.AgentManager import router as AgentRouter
