--- conflicted
+++ resolved
@@ -109,11 +109,7 @@
     """
     user_jwt_content = get_jwt(request.state)
     user_workspace_role = user_jwt_content["workspace_role"].get(workspace_id, None)
-<<<<<<< HEAD
-    if (
-        user_workspace_role != "teacher"
-        and user_jwt_content["student_id"] != student_id
-    ):
+    if user_workspace_role != "teacher" and user_jwt_content["user_id"] != user_id:
         return forbidden()
     query = (
         db.query(
@@ -133,40 +129,13 @@
             Workspace.status != WorkspaceStatus.DELETED,
             Thread.workspace_id == workspace_id,
         )
-=======
-    if user_workspace_role != "teacher" and user_jwt_content["user_id"] != user_id:
-        return response(
-            False, status_code=403, message="You do not have access to this resource"
-        )
-    query = (
-        db.query(
-            Thread.thread_id,
-            Thread.user_id,
-            Thread.created_at,
-            Thread.agent_id,
-            Thread.agent_name,
-            Thread.workspace_id,
-            Thread.student_id,
-        )
-        .join(
-            Workspace,
-            Thread.workspace_id == Workspace.workspace_id,
-        )
-        .filter(Workspace.status != 2, Thread.workspace_id == workspace_id)
->>>>>>> 4f63178d
     )  # even the agent is deleted, the thread still exists
 
     if agent_name:
         query = query.filter(Agent.agent_name.ilike(f"%{agent_name}%"))
-<<<<<<< HEAD
-    if student_id and student_id != "all":
-        query = query.filter(Thread.student_id == student_id)
-=======
-    if user_id:
+    if user_id and user_id != -1:
         # -1 indicates all records should be shown
-        if user_id != -1:
-            query = query.filter(Thread.user_id == user_id)
->>>>>>> 4f63178d
+        query = query.filter(Thread.user_id == user_id)
     if start_date:
         try:
             start_datetime = datetime.fromisoformat(start_date)
