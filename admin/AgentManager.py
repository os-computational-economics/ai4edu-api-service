import logging

from fastapi import APIRouter, Depends, Request
from sqlalchemy.orm import Session
from pydantic import BaseModel, Field
from typing import Optional
from uuid import UUID, uuid4
from datetime import datetime

from migrations.session import get_db
from migrations.models import Agent

from utils.response import response
from common.AgentPromptHandler import AgentPromptHandler
from common.EmbeddingHandler import embed_file
from common.FileStorageHandler import FileStorageHandler

logger = logging.getLogger(__name__)

router = APIRouter()
agent_prompt_handler = AgentPromptHandler()


class AgentCreate(BaseModel):
    agent_name: str
    workspace_id: str
    creator: Optional[str] = None
    voice: bool = Field(default=False)
    status: int = Field(default=1, description="1-active, 0-inactive, 2-deleted")
    allow_model_choice: bool = Field(default=True)
    model: Optional[str] = None
    system_prompt: str
    agent_files: Optional[dict] = {}


class AgentDelete(BaseModel):
    agent_id: UUID


class AgentUpdate(BaseModel):
    agent_id: UUID
    workspace_id: Optional[str] = None
    agent_name: Optional[str] = None
    creator: Optional[str] = None
    voice: Optional[bool] = None
    status: Optional[int] = None
    allow_model_choice: Optional[bool] = None
    model: Optional[str] = None
    system_prompt: str
    agent_files: Optional[dict] = {}


class AgentResponse(BaseModel):
    agent_id: UUID
    agent_name: str
    workspace_id: str
    creator: Optional[str] = None
    voice: bool
    status: int
    allow_model_choice: bool
    model: Optional[str] = None
    created_at: datetime
    updated_at: datetime
    system_prompt: str


@router.post("/add_agent")
def create_agent(
    request: Request, agent_data: AgentCreate, db: Session = Depends(get_db)
):
    """
    Create a new agent record in the database.
    """
    if (
        request.state.user_jwt_content["workspace_role"].get(
            agent_data.workspace_id, None
        )
        != "teacher"
        and not request.state.user_jwt_content["system_admin"]
    ):
        return response(
            False, status_code=403, message="You do not have access to this resource"
        )
    new_agent_id = uuid4()
    new_agent = Agent(
        agent_id=new_agent_id,
        created_at=datetime.now(),
        agent_name=agent_data.agent_name,
        workspace_id=agent_data.workspace_id,
        creator=agent_data.creator,
        updated_at=datetime.now(),
        voice=agent_data.voice,
        status=agent_data.status,
        allow_model_choice=agent_data.allow_model_choice,
        model=agent_data.model,
        agent_files=agent_data.agent_files,
    )
    db.add(new_agent)
    agent_prompt_handler.put_agent_prompt(
        str(new_agent.agent_id), agent_data.system_prompt
    )

    # if there is agent files, embed the files with pinecone
    if agent_data.agent_files:
        fsh = FileStorageHandler()
        for file_id, file_name in agent_data.agent_files.items():
            file_path = fsh.get_file(file_id)
            if file_path:
                embed_file(
                    "namespace-test",
                    f"{agent_data.workspace_id}-{new_agent_id}",
                    file_path,
                    file_id,
                    file_name,
                    "pdf",
                    str(new_agent_id),
                    agent_data.workspace_id,
                )
            else:
                logger.error(f"Failed to embed file: {file_id}")

    try:
        db.commit()
        db.refresh(new_agent)
        logger.info(
            f"Inserted new agent: {new_agent.agent_id} - {new_agent.agent_name}"
        )
        return response(True, {"agent_id": str(new_agent.agent_id)})
    except Exception as e:
        db.rollback()
        logger.error(f"Failed to insert new agent: {e}")
        response(False, message=str(e))


@router.post("/delete_agent")
def delete_agent(
    request: Request, delete_data: AgentDelete, db: Session = Depends(get_db)
):
    """
    Delete an existing agent record in the database by marking it as status=2.
    Will not actually delete the record or prompt from the database..
    """
    if (
        request.state.user_jwt_content["workspace_role"].get(
            delete_data.workspace_id, None
        )
        != "teacher"
        and not request.state.user_jwt_content["system_admin"]
    ):
        return response(
            False, status_code=403, message="You do not have access to this resource"
        )
    agent_to_delete = (
        db.query(Agent).filter(Agent.agent_id == delete_data.agent_id).first()
    )
    if not agent_to_delete:
        logger.error(f"Agent not found: {delete_data.agent_id}")
        response(False, status_code=404, message="Agent not found")
    try:
        # mark the agent as deleted by setting the status to 2
        agent_to_delete.status = 2
        db.commit()
        logger.info(f"Deleted agent: {delete_data.agent_id}")
        return response(True, {"agent_id": str(delete_data.agent_id)})
    except Exception as e:
        db.rollback()
        logger.error(f"Failed to delete agent: {e}")
        response(False, message=str(e))


@router.post("/update_agent")
def edit_agent(
    request: Request, update_data: AgentUpdate, db: Session = Depends(get_db)
):
    """
    Update an existing agent record in the database.
    """
    if (
        request.state.user_jwt_content["workspace_role"].get(
            update_data.workspace_id, None
        )
        != "teacher"
        and not request.state.user_jwt_content["system_admin"]
    ):
        return response(
            False, status_code=403, message="You do not have access to this resource"
        )
    agent_to_update = (
        db.query(Agent).filter(Agent.agent_id == update_data.agent_id).first()
    )
    if not agent_to_update:
        logger.error(f"Agent not found: {update_data.agent_id}")
        response(False, status_code=404, message="Agent not found")

    # Update the agent fields if provided
    if update_data.agent_name is not None:
        agent_to_update.agent_name = update_data.agent_name
    if update_data.workspace_id is not None:
        agent_to_update.workspace_id = update_data.workspace_id
    if update_data.creator is not None:
        agent_to_update.creator = update_data.creator
    if update_data.voice is not None:
        agent_to_update.voice = update_data.voice
    if update_data.status is not None:
        agent_to_update.status = update_data.status
    if update_data.allow_model_choice is not None:
        agent_to_update.allow_model_choice = update_data.allow_model_choice
    if update_data.model is not None:
        agent_to_update.model = update_data.model
    if update_data.agent_files is not None:
        agent_to_update.agent_files = update_data.agent_files
        # embed the files with pinecone
        fsh = FileStorageHandler()
        for file_id, file_name in update_data.agent_files.items():
            file_path = fsh.get_file(file_id)
            if file_path:
                embed_file(
                    "namespace-test",
                    f"{update_data.workspace_id}-{update_data.agent_id}",
                    file_path,
                    file_id,
                    file_name,
                    "pdf",
                    str(update_data.agent_id),
                    update_data.workspace_id,
                )
            else:
                logger.error(f"Failed to embed file: {file_id}")
    agent_to_update.updated_at = datetime.now()

    if update_data.system_prompt is not None:
        agent_prompt_handler.put_agent_prompt(
            str(agent_to_update.agent_id), update_data.system_prompt
        )

    try:
        db.commit()
        db.refresh(agent_to_update)
        logger.info(f"Updated agent: {agent_to_update.agent_id}")
        return response(True, {"agent_id": str(agent_to_update.agent_id)})
    except Exception as e:
        db.rollback()
        logger.error(f"Failed to update agent: {e}")
        response(False, message=str(e))


@router.get("/agents")
def list_agents(
    request: Request,
    workspace_id: str,
    db: Session = Depends(get_db),
    page: int = 1,
    page_size: int = 10,
):
    """
    List agents with pagination.
    """
<<<<<<< HEAD
    if request.state.user_jwt_content["workspace_role"].get(workspace_id, None) is None:
        return response(
            False, status_code=403, message="You do not have access to this resource"
        )
    query = db.query(Agent).filter(
        Agent.workspace_id == workspace_id, Agent.status != 2
    )  # exclude deleted agents
=======
    user_role = request.state.user_jwt_content['workspace_role'].get(workspace_id, None)
    if user_role is None:
        return response(False, status_code=403, message="You do not have access to this resource")
    query = db.query(Agent).filter(Agent.workspace_id == workspace_id, Agent.status != 2)  # exclude deleted agents
>>>>>>> 599b8549
    total = query.count()
    query = query.order_by(Agent.updated_at.desc())
    skip = (page - 1) * page_size
    agents = query.offset(skip).limit(page_size).all()
    # get the prompt for each agent
<<<<<<< HEAD
    for agent in agents:
        agent.system_prompt = (
            agent_prompt_handler.get_agent_prompt(str(agent.agent_id)) or ""
        )
=======
    if user_role == 'teacher':
        for agent in agents:
            agent.system_prompt = agent_prompt_handler.get_agent_prompt(str(agent.agent_id)) or ""
    else:
        for agent in agents:
            agent.agent_files = None
>>>>>>> 599b8549
    return response(True, data={"agents": agents, "total": total})


@router.get("/agent/{agent_id}")
def get_agent_by_id(request: Request, agent_id: UUID, db: Session = Depends(get_db)):
    """
    Fetch an agent by its UUID.
    """
    agent = (
        db.query(Agent).filter(Agent.agent_id == agent_id, Agent.status != 2).first()
    )  # exclude deleted agents
    if agent is None:
        response(False, status_code=404, message="Agent not found")
    agent_workspace = agent.workspace_id
<<<<<<< HEAD
    if (
        request.state.user_jwt_content["workspace_role"].get(agent_workspace, None)
        != "teacher"
        and not request.state.user_jwt_content["system_admin"]
    ):
        return response(
            False, status_code=403, message="You do not have access to this resource"
        )
=======
    user_role = request.state.user_jwt_content['workspace_role'].get(agent_workspace, None)
    if user_role is None:
        return response(False, status_code=403, message="You do not have access to this resource")
    if user_role != 'teacher':
        agent.agent_files = None
>>>>>>> 599b8549
    return response(True, data=agent)<|MERGE_RESOLUTION|>--- conflicted
+++ resolved
@@ -255,38 +255,21 @@
     """
     List agents with pagination.
     """
-<<<<<<< HEAD
-    if request.state.user_jwt_content["workspace_role"].get(workspace_id, None) is None:
-        return response(
-            False, status_code=403, message="You do not have access to this resource"
-        )
-    query = db.query(Agent).filter(
-        Agent.workspace_id == workspace_id, Agent.status != 2
-    )  # exclude deleted agents
-=======
     user_role = request.state.user_jwt_content['workspace_role'].get(workspace_id, None)
     if user_role is None:
         return response(False, status_code=403, message="You do not have access to this resource")
     query = db.query(Agent).filter(Agent.workspace_id == workspace_id, Agent.status != 2)  # exclude deleted agents
->>>>>>> 599b8549
     total = query.count()
     query = query.order_by(Agent.updated_at.desc())
     skip = (page - 1) * page_size
     agents = query.offset(skip).limit(page_size).all()
     # get the prompt for each agent
-<<<<<<< HEAD
-    for agent in agents:
-        agent.system_prompt = (
-            agent_prompt_handler.get_agent_prompt(str(agent.agent_id)) or ""
-        )
-=======
     if user_role == 'teacher':
         for agent in agents:
             agent.system_prompt = agent_prompt_handler.get_agent_prompt(str(agent.agent_id)) or ""
     else:
         for agent in agents:
             agent.agent_files = None
->>>>>>> 599b8549
     return response(True, data={"agents": agents, "total": total})
 
 
@@ -301,20 +284,9 @@
     if agent is None:
         response(False, status_code=404, message="Agent not found")
     agent_workspace = agent.workspace_id
-<<<<<<< HEAD
-    if (
-        request.state.user_jwt_content["workspace_role"].get(agent_workspace, None)
-        != "teacher"
-        and not request.state.user_jwt_content["system_admin"]
-    ):
-        return response(
-            False, status_code=403, message="You do not have access to this resource"
-        )
-=======
     user_role = request.state.user_jwt_content['workspace_role'].get(agent_workspace, None)
     if user_role is None:
         return response(False, status_code=403, message="You do not have access to this resource")
     if user_role != 'teacher':
         agent.agent_files = None
->>>>>>> 599b8549
     return response(True, data=agent)