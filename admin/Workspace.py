--- conflicted
+++ resolved
@@ -4,21 +4,13 @@
 import csv
 import io
 import logging
-<<<<<<< HEAD
 from http import HTTPStatus
 from typing import Annotated
 
 import chardet
-from fastapi import APIRouter, Depends, File, Request, UploadFile
+from fastapi import APIRouter, BackgroundTasks, Depends, File, Request, UploadFile
 from pydantic import BaseModel
-from sqlalchemy import desc
-=======
-from typing import Annotated, List
-import chardet
-from fastapi import APIRouter, BackgroundTasks, Depends, UploadFile, File, Request
 from sqlalchemy import desc, func
-from sqlalchemy.orm import Session
->>>>>>> 4f63178d
 from sqlalchemy.exc import IntegrityError, MultipleResultsFound, NoResultFound
 from sqlalchemy.orm import Session
 from sqlalchemy.orm.attributes import flag_modified
@@ -123,7 +115,7 @@
     request: Request,
     update_workspace: WorkspaceUpdateStatus,
     db: Annotated[Session, Depends(get_db)],
-<<<<<<< HEAD
+    background_tasks: BackgroundTasks,
 ) -> JSONResponse:
     """Sets the status of a workspace in the database to enabled, disabled, or deleted
 
@@ -131,15 +123,12 @@
         request: FastAPI request object
         update_workspace: WorkspaceUpdateStatus containing workspace details, new status
         db: SQLAlchemy database session
+        background_tasks: FastAPI background tasks object for asynchronous tasks
 
     Returns:
         Success message or 404 if workspace not found
 
     """
-=======
-    background_tasks: BackgroundTasks,
-):
->>>>>>> 4f63178d
     # Get JWT and user workspace role for authentication
     user_jwt_content = get_jwt(request.state)
     user_workspace_role = user_jwt_content["workspace_role"].get(
@@ -152,11 +141,7 @@
     if not user_jwt_content["system_admin"] and user_workspace_role != "teacher":
         return response(
             False,
-<<<<<<< HEAD
             status=HTTPStatus.FORBIDDEN,
-=======
-            status_code=403,
->>>>>>> 4f63178d
             message="You may not change the status of this workspace",
         )
 
@@ -178,19 +163,15 @@
         workspace.status = WorkspaceStatus(update_workspace.workspace_status)
         db.commit()
 
-<<<<<<< HEAD
-        return response(
-            True, status=HTTPStatus.OK, message="Successfully updated workspace status"
-        )
-=======
         # Sync user workspace cache
         if update_workspace.workspace_status == WorkspaceStatus.INACTIVE:
             background_tasks.add_task(remove_workspace_roles, db, update_workspace)
         else:
             background_tasks.add_task(restore_workspace_roles, db, update_workspace)
 
-        return response(True, message="Successfully updated workspace status")
->>>>>>> 4f63178d
+        return response(
+            True, status=HTTPStatus.OK, message="Successfully updated workspace status"
+        )
 
     # Report intermittent or external error
     except Exception as e:
@@ -201,14 +182,14 @@
 
 def remove_workspace_roles(
     db: Annotated[Session, Depends(get_db)], workspace: WorkspaceUpdateStatus
-):
-    """
-
-    When a workspace is deactivated, remove any associated workspace roles from any users
-    which have roles related to that workspace
-
-    """
-
+) -> None:
+    """When a workspace is deactivated, remove workspace roles from users
+
+    Args:
+        db: SQLAlchemy database session
+        workspace: WorkspaceUpdateStatus containing workspace details
+
+    """
     try:
         # Get all users to change workspace values for
         users_to_modify: list[UserValue] = (
@@ -234,20 +215,23 @@
         logger.error(f"Error removing workspace roles: {e}")
         db.rollback()
 
+# !TODO: Return status code
+
 
 def restore_workspace_roles(
-    db: Annotated[Session, Depends(get_db)], workspace: WorkspaceUpdateStatus
-):
-    """
-
-    When a workspace is reactivated, restore any associated workspace roles to users
-    which had roles in that workspace
-
-    """
-
+    db: Annotated[Session, Depends(get_db)],
+    workspace: WorkspaceUpdateStatus,
+) -> None:
+    """When a workspace is reactivated, restore workspace roles to users
+
+    Args:
+        db: SQLAlchemy database session
+        workspace: WorkspaceUpdateStatus containing workspace details
+
+    """
     try:
         # Get the previous workspace roles from the "ai_user_workspace" table
-        user_workspaces: List[UserWorkspace] = (
+        user_workspaces: list[UserWorkspace] = (
             db.query(UserWorkspace)
             .filter(UserWorkspace.workspace_id == workspace.workspace_id)
             .all()
@@ -548,81 +532,8 @@
         return response(False, status=HTTPStatus.INTERNAL_SERVER_ERROR, message=str(e))
 
 
-<<<<<<< HEAD
-@router.post("/set_user_role")
-def set_user_role(
-    request: Request,
-    user_role_update: UserRoleUpdate,
-    db: Annotated[Session, Depends(get_db)],
-) -> JSONResponse:
-    """Sets the role of a user in a workspace
-
-    Args:
-        request: FastAPI request object
-        user_role_update: UserRoleUpdate containing user, workspace ID, and new role
-        db: SQLAlchemy database session
-
-    Returns:
-        Success message or 404 if user or not found
-
-    """
-    user_jwt_content = get_jwt(request.state)
-    user_workspace_role = user_jwt_content["workspace_role"].get(
-        user_role_update.workspace_id,
-        None,
-    )
-    if user_workspace_role != "teacher" and not user_jwt_content["system_admin"]:
-        return forbidden()
-    try:
-        user: UserValue | None = (
-            db.query(User)
-            .filter(
-                User.user_id == user_role_update.user_id,
-                User.student_id == user_role_update.student_id,
-            )
-            .first()
-        )  # pyright: ignore[reportAssignmentType]
-        if not user:
-            return response(
-                False, status=HTTPStatus.NOT_FOUND, message="User not found"
-            )
-
-        user_workspace: UserWorkspaceValue | None = (
-            db.query(UserWorkspace)
-            .filter(
-                UserWorkspace.user_id == user.user_id,
-                UserWorkspace.student_id == user_role_update.student_id,
-                UserWorkspace.workspace_id == user_role_update.workspace_id,
-            )
-            .first()
-        )  # pyright: ignore[reportAssignmentType]
-
-        if not user_workspace:
-            return response(
-                False,
-                status=HTTPStatus.NOT_FOUND,
-                message="User not in this workspace",
-            )
-
-        user_workspace.role = user_role_update.role
-        user.workspace_role[user_role_update.workspace_id] = user_role_update.role
-        db.commit()
-
-        return response(
-            True, status=HTTPStatus.OK, message="User role updated successfully"
-        )
-    except Exception as e:
-        logger.error(f"Error setting user role: {e}")
-        db.rollback()
-        return response(False, status=HTTPStatus.INTERNAL_SERVER_ERROR, message=str(e))
-
-
-@router.post("/set_user_role_with_student_id")
-def set_user_role_with_student_id(
-=======
 @router.post("/set_user_role_with_user_id")
 def set_user_role_with_user_id(
->>>>>>> 4f63178d
     request: Request,
     user_role_update: UserRoleUpdate,
     db: Annotated[Session, Depends(get_db)],
@@ -691,7 +602,6 @@
     db: Annotated[Session, Depends(get_db)],
     page: int = 1,
     page_size: int = 10,
-<<<<<<< HEAD
 ) -> JSONResponse:
     """Returns a list of workspaces with pagination
 
@@ -706,10 +616,6 @@
 
     """
     user_jwt_content = get_jwt(request.state)
-=======
-):
-    user_jwt_content = getJWT(request.state)
->>>>>>> 4f63178d
     if not user_jwt_content["system_admin"]:
         return forbidden()
     try:
@@ -738,10 +644,7 @@
         ]
         return response(
             True,
-<<<<<<< HEAD
             status=HTTPStatus.OK,
-=======
->>>>>>> 4f63178d
             data={
                 "workspace_list": workspace_list,
                 "total": total_workspaces,
