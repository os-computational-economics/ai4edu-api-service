# Copyright (c) 2024.
"""Abstractions for various AI models"""

import time
from collections.abc import Iterable, Iterator
from enum import StrEnum
from typing import Any, Literal

from langchain.chains.combine_documents import (
    create_stuff_documents_chain,  # pyright: ignore[reportUnknownVariableType]
)
from langchain.chains.history_aware_retriever import (
    create_history_aware_retriever,  # pyright: ignore[reportUnknownVariableType] Ignore these imports as they are untyped
)
from langchain.chains.retrieval import (
    create_retrieval_chain,  # pyright: ignore[reportUnknownVariableType]
)
from langchain_anthropic import ChatAnthropic
from langchain_community.chat_message_histories import ChatMessageHistory
from langchain_core.chat_history import (
    BaseChatMessageHistory,
    InMemoryChatMessageHistory,
)
from langchain_core.messages import BaseMessage
from langchain_core.messages.ai import AIMessage
from langchain_core.messages.human import HumanMessage
from langchain_core.prompts import ChatPromptTemplate, MessagesPlaceholder
from langchain_core.retrievers import RetrieverLike
from langchain_core.runnables import ConfigurableFieldSpec, Runnable
from langchain_core.runnables.history import (
    MessagesOrDictWithMessages,
    RunnableWithMessageHistory,
)
from langchain_openai import ChatOpenAI, OpenAIEmbeddings
from langchain_pinecone import PineconeVectorStore
from pinecone import ServerlessSpec
from pinecone.control.pinecone import Pinecone
from pydantic import SecretStr

from common.EnvManager import getenv
from common.Messages import ConversationalStream, MessageHistory

CONFIG = getenv()

OPENAI_API_KEY = CONFIG["OPENAI_API_KEY"]
PINECONE_API_KEY = CONFIG["PINECONE_API_KEY"]
ANTHROPIC_API_KEY = CONFIG["ANTHROPIC_API_KEY"]

# Initialize Pinecone and create an index
pc = Pinecone(api_key=PINECONE_API_KEY)
index_name = "namespace-test"

if index_name not in pc.list_indexes().names():
    pc.create_index(
        name=index_name,
        dimension=1536,
        metric="cosine",
        spec=ServerlessSpec(cloud="aws", region="us-east-1"),
    )

embeddings = OpenAIEmbeddings(api_key=SecretStr(OPENAI_API_KEY))
llm = ChatOpenAI(
    temperature=0,
    api_key=SecretStr(OPENAI_API_KEY),
    model="gpt-4o",
    streaming=True,
)
llm2 = ChatAnthropic(
    temperature=0,
    api_key=SecretStr(ANTHROPIC_API_KEY),
    model_name="claude-3-7-sonnet-latest",
    streaming=True,
    timeout=None,
    stop=None,
)


class Provider(StrEnum):
    """List of providers"""

    openai = "openai"
    anthropic = "anthropic"


def get_session_history(
    *,
    thread_id: str,
    history_from_request: MessageHistory,
) -> BaseChatMessageHistory:
    """Get session history from thread_id

    Args:
        thread_id: The ID of the thread to retrieve
        history_from_request: The MessageHistory object containing messages

    Returns:
        BaseChatMessageHistory: The session history

    """
    history: InMemoryChatMessageHistory = ChatMessageHistory()
    for _, message in history_from_request.items():
        if message["role"] == "user":
            # TODO: converted to string here, although the message may contain others
            history.add_message(HumanMessage(str(message["content"])))
        elif message["role"] == "assistant":
            # TODO: converted to string here, although the message may contain others
            # ! Additionally, AIMessages are not required to contain a content key
            history.add_message(
                AIMessage(str(message["content"]) if "content" in message else ""),
            )
    # print the current timestamp in ISO string format
    print(
<<<<<<< HEAD
        f"""Thread ID: {thread_id}, Current Time UTC: {
            time.strftime("%Y-%m-%dT%H:%M:%S")
        }"""
=======
        f"Thread ID: {thread_id}, Current Time UTC: {time.strftime('%Y-%m-%dT%H:%M:%S')}"
>>>>>>> 4f63178d
    )
    return history


def chat_stream_with_retrieve(
    thread_id: str,
    question: str,
    retrieval_namespace: str,
    system_prompt: str = "You are a personalized assistant.",
    history_from_request: MessageHistory | None = None,
    llm_for_question_consolidation: Provider = Provider.openai,
    llm_for_answer: Provider = Provider.openai,
) -> (
    Iterable[tuple[Literal["answer"], str]]
    | Iterable[tuple[Literal["source"], dict[str, Any]]]  # pyright: ignore[reportExplicitAny]
):
    """Chat stream with retrieval.

    Args:
        thread_id: thread id of the chat.
        question: the user's latest question.
        retrieval_namespace: the namespace of the Pinecone index for retrieval.
        system_prompt: system prompt for the chat.
        history_from_request: chat history from the request. if None, get from Redis.
        llm_for_question_consolidation: which LLM to use for question consolidation
        llm_for_answer: which LLM to use for answering the question

    Yields:
        Chat messages.

    """
    vectorstore = PineconeVectorStore.from_existing_index(
        index_name,
        embeddings,
        namespace=retrieval_namespace,
    )
    retriever: RetrieverLike = vectorstore.as_retriever()

    # Contextualize question ###
    # This prompt will be used to contextualize the question,
    # making the question for vector search
    contextualize_q_system_prompt = """Given a chat history and the latest user \
    question which might reference context in the chat history, formulate a \
    standalone question which can be understood without the chat history. \
    Do NOT answer the question, just reformulate it if needed and otherwise \
    return it as is."""
    contextualize_q_prompt = ChatPromptTemplate.from_messages(  # pyright: ignore[reportUnknownMemberType]
        [
            ("system", contextualize_q_system_prompt),
            MessagesPlaceholder("chat_history"),
            ("human", "{input}"),
        ],
    )

    if history_from_request is None:
        history_from_request = {}

    history_aware_retriever = create_history_aware_retriever(
        llm2 if llm_for_question_consolidation == Provider.anthropic else llm,
        retriever,
        contextualize_q_prompt,
    )

    qa_system_prompt = f"""You are a personalized assistant. \
    Use the following pieces of retrieved context to answer the question. \
    If you don't know the answer, just say that you don't know. \
    Keep the answer concise.\
    {system_prompt}\
    {{context}}"""

    qa_prompt = ChatPromptTemplate.from_messages(  # pyright: ignore[reportUnknownMemberType]
        [
            ("system", qa_system_prompt),
            MessagesPlaceholder("chat_history"),
            ("human", "{input}"),
        ],
    )

    question_answer_chain = create_stuff_documents_chain(
        llm2 if llm_for_answer == Provider.anthropic else llm,
        qa_prompt,
    )

    rag_chain: Runnable[
        MessagesOrDictWithMessages,
        MessagesOrDictWithMessages | str | BaseMessage,
    ] = create_retrieval_chain(history_aware_retriever, question_answer_chain)

    conversational_rag_chain = RunnableWithMessageHistory(
        rag_chain,
        get_session_history,
        input_messages_key="input",
        history_messages_key="chat_history",
        output_messages_key="answer",
        history_factory_config=[
            ConfigurableFieldSpec(
                id="thread_id",
                annotation=str,
                name="Thread ID",
                description="Unique identifier for the thread.",
                default="",
                is_shared=False,
            ),
            ConfigurableFieldSpec(
                id="history_from_request",
                annotation=dict,
                name="History from Request",
                description="Chat history from the request.",
                default={},
                is_shared=False,
            ),
        ],
    )

    print("Latest question: ", question)

    rag_stream: Iterator[ConversationalStream] = conversational_rag_chain.stream(  # pyright: ignore[reportUnknownMemberType]
        {"input": question},
        config={
            "configurable": {
                "thread_id": thread_id,
                "history_from_request": history_from_request,
            },
        },
    )

    for chunk in rag_stream:
        # ! This portion of code is incredibly hard to typecheck as the .stream() method
        # ! returns a dynamic type. We know this type to be ConversationStream, but
        # ! the.stream() method is still a generic function. Type casting/forcing
        # ! is possible here, but annoying
        chunk: ConversationalStream
        answer = chunk.get("answer")
        if answer:
            yield "answer", answer
            continue
        context = chunk.get("context")
        if context:
            sources = chunk.get("context")
            for doc in sources:
                md: dict[str, Any] = (  # pyright: ignore[reportExplicitAny, reportUnknownMemberType]
                    doc.metadata
                )
                yield "source", md


# Example usage:
# for chunk in chat_stream_with_retrieve("12345",
#     "How to contact the first guy?",
#     system_prompt="You are an assistant for Case Western Reserve University.",
#     history_from_request={
#         0: {"role": "user", "content": "Who is the author of the report?"},
#         1: {"role": "assistant",
#             "content": "The authors of the report are Ruilin Jin and Haoran Yu."}
#     },
#     llm_for_question_consolidation="anthropic",
#     llm_for_answer="anthropic"):
#     print(chunk)<|MERGE_RESOLUTION|>--- conflicted
+++ resolved
@@ -110,13 +110,9 @@
             )
     # print the current timestamp in ISO string format
     print(
-<<<<<<< HEAD
         f"""Thread ID: {thread_id}, Current Time UTC: {
             time.strftime("%Y-%m-%dT%H:%M:%S")
         }"""
-=======
-        f"Thread ID: {thread_id}, Current Time UTC: {time.strftime('%Y-%m-%dT%H:%M:%S')}"
->>>>>>> 4f63178d
     )
     return history
 
